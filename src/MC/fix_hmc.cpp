--- conflicted
+++ resolved
@@ -193,11 +193,7 @@
 
 template <typename T>
 void FixHMC::store_peratom_member(Atom::PerAtom &stored_peratom_member,
-<<<<<<< HEAD
-                                  Atom::PerAtom current_peratom_member, int nmax)
-=======
                                   Atom::PerAtom current_peratom_member, int ntotal, int nmax, int realloc)
->>>>>>> 473ccd98
 {
   if (stored_peratom_member.name.compare(current_peratom_member.name)) {
     error->all(FLERR, "fix hmc tried to store incorrect peratom data");
@@ -233,13 +229,8 @@
       cols = current_peratom_member.cols;
     }
     if (*(T ***) current_peratom_member.address != nullptr) {
-<<<<<<< HEAD
-      stored_peratom_member.address = malloc(sizeof(T) * nmax * cols);
-      for (int i = 0; i < nmax; i++) {
-=======
       if (realloc) stored_peratom_member.address = malloc(sizeof(T) * nmax * cols);
       for (int i = 0; i < ntotal; i++) {
->>>>>>> 473ccd98
         memcpy((T *) stored_peratom_member.address + i * cols,
                (**(T ***) current_peratom_member.address) + i * cols, sizeof(T) * cols);
       }
@@ -708,26 +699,6 @@
   }
 
   // clear peratom data and store a new struct if reallocation, else just re-store
-<<<<<<< HEAD
-  for (Atom::PerAtom &stored_peratom_member : stored_peratom) {
-    free(stored_peratom_member.address);
-    free(stored_peratom_member.address_maxcols);
-  }
-  stored_peratom.clear();
-  Atom::PerAtom stored_peratom_member;
-  for (Atom::PerAtom &current_peratom_member : current_peratom) {
-    stored_peratom_member = current_peratom_member;
-    switch (current_peratom_member.datatype) {
-      case (Atom::INT):
-        store_peratom_member<int>(stored_peratom_member, current_peratom_member, ntotal);
-        break;
-      case (Atom::DOUBLE):
-        store_peratom_member<double>(stored_peratom_member, current_peratom_member, ntotal);
-        break;
-      case (Atom::BIGINT):
-        store_peratom_member<bigint>(stored_peratom_member, current_peratom_member, ntotal);
-        break;
-=======
   if (reallocate_peratoms) {
     for (Atom::PerAtom &stored_peratom_member : stored_peratom) {
       free(stored_peratom_member.address);
@@ -775,7 +746,6 @@
           }
         }
       }
->>>>>>> 473ccd98
     }
     stored_peratom.push_back(stored_peratom_member);
   }
