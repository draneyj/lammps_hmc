/***************************************************************************                           
               CESMIX-MIT Project  
 
 Contributing authors: Ngoc-Cuong Nguyen (cuongng@mit.edu, exapde@gmail.com)
 ***************************************************************************/

#ifndef __POD_H__
#define __POD_H__

#include "podcommon.h"
#include "pointers.h"

namespace LAMMPS_NS {
  
class CPOD : protected Pointers {  

private:

  void read_pod(std::string pod_file);
  
  void read_coeff_file(std::string coeff_file);

  void podradialbasis(double *rbf, double *drbf, double *xij, double *besselparams, double rin, 
    double rmax, int besseldegree, int inversedegree, int nbesselpars, int N);
         
  void pod1body(double *eatom, double *fatom, int *atomtype, int nelements, int natom);
      
  void podtally2b(double *eatom, double *fatom, double *eij, double *fij, int *ai, int *aj, 
    int *ti, int *tj, int *elemindex, int nelements, int nbf, int natom, int N);
          
  void pod3body(double *eatom, double *fatom, double *rij, double *e2ij, double *f2ij, double *tmpmem, 
       int *elemindex, int *pairnumsum, int *ai, int *aj, int *ti, int *tj, int nrbf, int nabf, 
       int nelements, int natom, int Nij);
        
  void poddesc(double *eatom1, double *fatom1, double *eatom2, double *fatom2, double *eatom3, 
      double *fatom3, double *rij, double *Phi, double *besselparams, double *tmpmem, double rin, 
      double rcut, int *pairnumsum, int *atomtype, int *ai, int *aj, int *ti, int *tj, int *elemindex, 
      int *pdegree, int nbesselpars, int nrbf2, int nrbf3, int nabf, int nelements, int Nij, int natom);
  
  double quadratic_coefficients(double *c2, double *c3, double *d2, double *d3, 
    double *coeff23, int *quadratic, int nc2, int nc3);
  
  double quadratic_coefficients(double *c3, double *d3, double *coeff33, 
    int *quadratic, int nc3);

  double cubic_coefficients(double *c2, double *c3, double *c4, double *d2, double *d3, double *d4, 
    double *coeff234, int *cubic, int nc2, int nc3, int nc4);

  double cubic_coefficients(double *c3, double *d3, double *coeff333, int *cubic, int nc3);   
  
  double quadratic_coefficients(double *ce2, double *ce3, double *c2, double *c3, double *d2, double *d3, 
    double *coeff23, int *quadratic, int nc2, int nc3);
  
  double quadratic_coefficients(double *ce3, double *c3, double *d3, double *coeff33, 
    int *quadratic, int nc3);

  double cubic_coefficients(double *ce2, double *ce3, double *ce4, double *c2, double *c3, double *c4, 
      double *d2, double *d3, double *d4, double *coeff234, int *cubic, int nc2, int nc3, int nc4);

  double cubic_coefficients(double *ce3, double *c3, double *d3, double *coeff333, int *cubic, int nc3);       

  void snapSetup(int twojmax, int ntypes);
  
  void InitSnap();
  
  void snapComputeUlist(double *Sr, double *Si, double *dSr, double *dSi, double *rootpqarray, double *rij, 
    double *wjelem, double *radelem, double rmin0, double rfac0, double rcutfac, int *idxu_block,  
    int *ti, int *tj, int twojmax, int idxu_max, int ijnum, int switch_flag);
  
  void snapZeroUarraytot2(double *Stotr, double *Stoti, double wself, int *idxu_block, 
    int *type, int *map, int *ai, int wselfall_flag, int chemflag, int idxu_max, int nelements, 
     int twojmax, int inum);

  void snapAddUarraytot(double *Stotr, double *Stoti, double *Sr, 
    double *Si, int *map, int *ai, int *tj, int idxu_max, int inum, int ijnum, int chemflag);
  
  void snapComputeZi2(double *zlist_r, double *zlist_i, double *Stotr, double *Stoti, 
    double *cglist, int *idxz, int *idxu_block, int *idxcg_block, int twojmax, int idxu_max, 
    int idxz_max, int nelements, int bnorm_flag, int inum);
  
  void snapComputeBi1(double *blist, double *zlist_r, double *zlist_i, double *Stotr, double *Stoti, 
    int *idxb, int *idxu_block, int *idxz_block, int twojmax, int idxb_max, int idxu_max, 
    int idxz_max, int nelements, int inum);
 
  void snapComputeDbidrj(double *dblist, double *zlist_r, double *zlist_i, 
    double *dulist_r, double *dulist_i, int *idxb, int *idxu_block, int *idxz_block, 
    int *map, int *ai, int *tj, int twojmax, int idxb_max, int idxu_max, int idxz_max, 
    int nelements, int bnorm_flag, int chemflag, int inum, int ijnum);
  
  void snapdesc(double *blist, double *bd, double *rij, double *tmpmem, int *atomtype, int *ai, 
    int *aj, int *ti, int *tj, int natom, int Nij);       

<<<<<<< HEAD
    void pod3body(double *eatom, double *yij, double *e2ij, double *tmpmem, int *elemindex, int *pairnumsum, 
        int *ai, int *ti, int *tj, int nrbf, int nabf, int nelements, int natom, int Nij);
        
    void poddesc_ij(double *eatom1, double *eatom2, double *eatom3, double *rij, double *Phi, double *besselparams, 
                double *tmpmem, double rin, double rcut, int *pairnumsum, int *atomtype, int *ai, int *ti, int *tj, 
                int *elemindex, int *pdegree, int nbesselpars, int nrbf2, int nrbf3, int nabf, int nelements, int Nij, int natom);        
    
    void snapComputeUij(double *Sr, double *Si, double *rootpqarray, double *rij, 
        double *wjelem, double *radelem, double rmin0, double rfac0, double rcutfac, int *idxu_block,  
        int *ti, int *tj, int twojmax, int idxu_max, int ijnum, int switch_flag);
    
    void snapdesc_ij(double *blist, double *rij, double *tmpmem, int *atomtype, int *ai, 
        int *ti, int *tj, int natom, int Nij);        
    
    void pod2body_force(double *force, double *fij, double *coeff2, int *ai, int *aj, 
        int *ti, int *tj, int *elemindex, int nelements, int nbf, int natom, int Nij);
    
    void pod3body_force(double *force, double *yij, double *e2ij, double *f2ij, double *coeff3, double *tmpmem, 
             int *elemindex, int *pairnumsum, int *ai, int *aj, int *ti, int *tj, int nrbf, int nabf, 
             int nelements, int natom, int Nij);
        
    void snapTallyForce(double *force, double *dbdr, double *coeff4, int *ai, int *aj, int *ti, int ijnum, 
            int ncoeff, int ntype);
    
    void pod4body_force(double *force, double *rij, double *coeff4, double *tmpmem, int *atomtype, 
        int *idxi, int *ai, int *aj, int *ti, int *tj, int natom, int Nij);           
    
    void pod2body_force(double **force, double *fij, double *coeff2, int *ai, int *aj, 
        int *ti, int *tj, int *elemindex, int nelements, int nbf, int natom, int Nij);
    
    void pod3body_force(double **force, double *yij, double *e2ij, double *f2ij, double *coeff3, double *tmpmem, 
             int *elemindex, int *pairnumsum, int *ai, int *aj, int *ti, int *tj, int nrbf, int nabf, 
             int nelements, int natom, int Nij);
        
    void snapTallyForce(double **force, double *dbdr, double *coeff4, int *ai, int *aj, int *ti, int ijnum, 
            int ncoeff, int ntype);
    
    void pod4body_force(double **force, double *rij, double *coeff4, double *tmpmem, int *atomtype, 
        int *idxi, int *ai, int *aj, int *ti, int *tj, int natom, int Nij);                        
    // ******************************************************************************/    
    
public:          
    struct podstruct {     
        std::vector<std::string> species;    
        int *pbc=NULL; //[3] = {1,1,1};
        int *elemindex=NULL;

        int nelements = 0;
        int onebody = 1;
        int besseldegree = 3;
        int inversedegree = 6;
        int twobody[3] = {5,10,10};
        int threebody[4] = {4,8,8,5}; 
        int fourbody[4] = {0,0,0,0};    

        int quadratic22[2] = {0,0};
        int quadratic23[2] = {0,0};
        int quadratic24[2] = {0,0};
        int quadratic33[2] = {0,0};
        int quadratic34[2] = {0,0};
        int quadratic44[2] = {0,0};        
        int cubic234[3] = {0,0,0};
        int cubic333[3] = {0,0,0};
        int cubic444[3] = {0,0,0};

        double rin = 0.5;
        double rcut = 4.6;
        double *besselparams=NULL; //[3] = {0.0, 2.0, 4.0};        
        double *Phi2=NULL, *Phi3=NULL, *Phi4=NULL, *Lambda2=NULL, *Lambda3=NULL, *Lambda4=NULL;    
        double *coeff=NULL;

        int nbesselpars = 3;    
        int ns2, ns3, ns4;       // number of snapshots for radial basis functions for linear POD potentials      
        int nc2, nc3, nc4;       // number of chemical  combinations for linear POD potentials      
        int nbf1, nbf2, nbf3, nbf4; // number of basis functions for linear POD potentials      
        int nd1, nd2, nd3, nd4;     // number of descriptors for linear POD potentials 
        int nd22, nd23, nd24, nd33, nd34, nd44; // number of descriptors for quadratic POD potentials    
        int nd234, nd333, nd444; // number of descriptors for cubic POD potentials    
        int nrbf3, nabf3, nrbf4, nabf4;    
        int nd, nd1234;

        int snaptwojmax = 0;
        int snapchemflag = 0;
        double snaprfac0 = 0.99363;
        double snapelementradius[10] = {0.5, 0.5, 0.5, 0.5, 0.5, 0.5, 0.5, 0.5, 0.5, 0.5};
        double snapelementweight[10] = {1.0, 1.0, 1.0, 1.0, 1.0, 1.0, 1.0, 1.0, 1.0, 1.0};

        void allocatememory(int backend)
        {
            TemplateMalloc(&pbc, 3, backend);
            TemplateMalloc(&besselparams, 3, backend);
        }    

        void freememory(int backend)
        {
            TemplateFree(pbc, backend);    
            TemplateFree(elemindex, backend);    
            TemplateFree(besselparams, backend);        
            TemplateFree(Phi2, backend);        
            TemplateFree(Phi3, backend);        
            TemplateFree(Phi4, backend);        
            TemplateFree(Lambda2, backend);        
            TemplateFree(Lambda3, backend);        
            TemplateFree(Lambda4, backend);    
            TemplateFree(coeff, backend);    
        }        
    };

    struct snastruct {        
        int twojmax;
        int ncoeff;
        int idxb_max;
        int idxu_max;
        int idxz_max;
        int idxcg_max;
        int ntypes;
        int nelements;    
        int ndoubles;   // number of multi-element pairs
        int ntriples;   // number of multi-element triplets      
        int bnormflag;
        int chemflag;    
        int switchflag;
        int bzeroflag;
        int wselfallflag;

        double wself;
        double rmin0;
        double rfac0;
        double rcutfac;
        double rcutmax;    

        int *map=NULL;  // map types to [0,nelements)    
        int *idx_max=NULL; 
        int *idxz=NULL;
        int *idxz_block=NULL;
        int *idxb=NULL;
        int *idxb_block=NULL;
        int *idxu_block=NULL;
        int *idxcg_block=NULL;

        double *rcutsq=NULL;    
        double *radelem=NULL;
        double *wjelem=NULL; 
        double *bzero=NULL;
        double *fac=NULL;
        double *rootpqarray=NULL; 
        double *cglist=NULL;

        void printout()
        {
            printf("twojmax %d \n", twojmax); 
            printf("ncoeff %d \n", ncoeff);         
            printf("idxb_max %d \n", idxb_max);         
            printf("idxu_max %d \n", idxu_max);         
            printf("idxz_max %d \n", idxz_max); 
            printf("idxcg_max %d \n", idxcg_max);
            printf("ntypes %d \n", ntypes);
            printf("nelements %d \n", nelements);
            printf("ndoubles %d \n", ndoubles);
            printf("ntriples %d \n", ntriples);
            printf("bnormflag %d \n", bnormflag);
            printf("chemflag %d \n", chemflag);
            printf("switchflag %d \n", switchflag);
            printf("bzeroflag %d \n", bzeroflag);
            printf("wselfallflag %d \n", wselfallflag);        
            printf("rfac0 %g \n", rfac0);
            printf("rmin0 %g \n", rmin0);
            printf("rcutfac %g \n", rcutfac);
            printf("rcutmax %g \n", rcutmax);    
        }

        void freememory(int backend)
        {   
            TemplateFree(map, backend);
            TemplateFree(idx_max, backend);
            TemplateFree(idxz, backend);
            TemplateFree(idxb, backend);
            TemplateFree(idxb_block, backend);
            TemplateFree(idxu_block, backend);
            TemplateFree(idxz_block, backend);
            TemplateFree(idxcg_block, backend);

            TemplateFree(rootpqarray, backend);
            TemplateFree(cglist, backend);
            TemplateFree(fac, backend);
            TemplateFree(bzero, backend);
            TemplateFree(wjelem, backend);
            TemplateFree(radelem, backend);
            TemplateFree(rcutsq, backend);
        }                         
    };

    podstruct pod;
    snastruct sna;
    
    // constructor 
    CPOD(LAMMPS *, std::string pod_file, std::string coeff_file); 
    
    CPOD(LAMMPS *lmp) : Pointers(lmp){};
            
    // destructor        
    ~CPOD() override;             
=======
  void podradialbasis(double *rbf, double *xij, double *besselparams, double rin, 
    double rmax, int besseldegree, int inversedegree, int nbesselpars, int N);
  
  void pod1body(double *eatom, int *atomtype, int nelements, int natom);
>>>>>>> 0ed1e841
            
  void podtally2b(double *eatom, double *eij, int *ai, int *ti, int *tj, int *elemindex, 
    int nelements, int nbf, int natom, int N);

  void pod3body(double *eatom, double *yij, double *e2ij, double *tmpmem, int *elemindex, int *pairnumsum, 
    int *ai, int *ti, int *tj, int nrbf, int nabf, int nelements, int natom, int Nij);
    
  void poddesc_ij(double *eatom1, double *eatom2, double *eatom3, double *rij, double *Phi, double *besselparams, 
        double *tmpmem, double rin, double rcut, int *pairnumsum, int *atomtype, int *ai, int *ti, int *tj, 
        int *elemindex, int *pdegree, int nbesselpars, int nrbf2, int nrbf3, int nabf, int nelements, int Nij, int natom);    
  
  void snapComputeUij(double *Sr, double *Si, double *rootpqarray, double *rij, 
    double *wjelem, double *radelem, double rmin0, double rfac0, double rcutfac, int *idxu_block,  
    int *ti, int *tj, int twojmax, int idxu_max, int ijnum, int switch_flag);
  
  void snapdesc_ij(double *blist, double *rij, double *tmpmem, int *atomtype, int *ai, 
    int *ti, int *tj, int natom, int Nij);    
  
  void pod2body_force(double *force, double *fij, double *coeff2, int *ai, int *aj, 
    int *ti, int *tj, int *elemindex, int nelements, int nbf, int natom, int Nij);
  
  void pod3body_force(double *force, double *yij, double *e2ij, double *f2ij, double *coeff3, double *tmpmem, 
       int *elemindex, int *pairnumsum, int *ai, int *aj, int *ti, int *tj, int nrbf, int nabf, 
       int nelements, int natom, int Nij);
    
  void snapTallyForce(double *force, double *dbdr, double *coeff4, int *ai, int *aj, int *ti, int ijnum, 
      int ncoeff, int ntype);
  
  void pod4body_force(double *force, double *rij, double *coeff4, double *tmpmem, int *atomtype, 
    int *idxi, int *ai, int *aj, int *ti, int *tj, int natom, int Nij);           
  
public:      
  struct podstruct {   
    std::vector<std::string> species;  
    int *pbc=NULL; 
    int *elemindex=NULL;

    int nelements = 0;
    int onebody = 1;
    int besseldegree = 3;
    int inversedegree = 6;
    int twobody[3] = {5,10,10};
    int threebody[4] = {4,8,8,5}; 
    int fourbody[4] = {0,0,0,0};  

    int quadratic22[2] = {0,0};
    int quadratic23[2] = {0,0};
    int quadratic24[2] = {0,0};
    int quadratic33[2] = {0,0};
    int quadratic34[2] = {0,0};
    int quadratic44[2] = {0,0};    
    int cubic234[3] = {0,0,0};
    int cubic333[3] = {0,0,0};
    int cubic444[3] = {0,0,0};

    double rin = 0.5;
    double rcut = 4.6;
    double *besselparams=NULL;
    double *Phi2=NULL, *Phi3=NULL, *Phi4=NULL, *Lambda2=NULL, *Lambda3=NULL, *Lambda4=NULL;  
    double *coeff=NULL;

    int nbesselpars = 3;  
    int ns2, ns3, ns4;     // number of snapshots for radial basis functions for linear POD potentials    
    int nc2, nc3, nc4;     // number of chemical  combinations for linear POD potentials    
    int nbf1, nbf2, nbf3, nbf4; // number of basis functions for linear POD potentials    
    int nd1, nd2, nd3, nd4;   // number of descriptors for linear POD potentials 
    int nd22, nd23, nd24, nd33, nd34, nd44; // number of descriptors for quadratic POD potentials  
    int nd234, nd333, nd444; // number of descriptors for cubic POD potentials  
    int nrbf3, nabf3, nrbf4, nabf4;  
    int nd, nd1234;

    int snaptwojmax = 0;
    int snapchemflag = 0;
    double snaprfac0 = 0.99363;
    double snapelementradius[10] = {0.5, 0.5, 0.5, 0.5, 0.5, 0.5, 0.5, 0.5, 0.5, 0.5};
    double snapelementweight[10] = {1.0, 1.0, 1.0, 1.0, 1.0, 1.0, 1.0, 1.0, 1.0, 1.0};

    void allocatememory(int backend)
    {
      TemplateMalloc(&pbc, 3, backend);
      TemplateMalloc(&besselparams, 3, backend);
    }  

    void freememory(int backend)
    {
      TemplateFree(pbc, backend);  
      TemplateFree(elemindex, backend);  
      TemplateFree(besselparams, backend);    
      TemplateFree(Phi2, backend);    
      TemplateFree(Phi3, backend);    
      TemplateFree(Phi4, backend);    
      TemplateFree(Lambda2, backend);    
      TemplateFree(Lambda3, backend);    
      TemplateFree(Lambda4, backend);  
      TemplateFree(coeff, backend);  
    }    
  };

  struct snastruct {    
    int twojmax;
    int ncoeff;
    int idxb_max;
    int idxu_max;
    int idxz_max;
    int idxcg_max;
    int ntypes;
    int nelements;  
    int ndoubles;   // number of multi-element pairs
    int ntriples;   // number of multi-element triplets    
    int bnormflag;
    int chemflag;  
    int switchflag;
    int bzeroflag;
    int wselfallflag;

    double wself;
    double rmin0;
    double rfac0;
    double rcutfac;
    double rcutmax;  

    int *map=NULL;  // map types to [0,nelements)  
    int *idx_max=NULL; 
    int *idxz=NULL;
    int *idxz_block=NULL;
    int *idxb=NULL;
    int *idxb_block=NULL;
    int *idxu_block=NULL;
    int *idxcg_block=NULL;

    double *rcutsq=NULL;  
    double *radelem=NULL;
    double *wjelem=NULL; 
    double *bzero=NULL;
    double *fac=NULL;
    double *rootpqarray=NULL; 
    double *cglist=NULL;

    void printout()
    {
      printf("twojmax %d \n", twojmax); 
      printf("ncoeff %d \n", ncoeff);     
      printf("idxb_max %d \n", idxb_max);     
      printf("idxu_max %d \n", idxu_max);     
      printf("idxz_max %d \n", idxz_max); 
      printf("idxcg_max %d \n", idxcg_max);
      printf("ntypes %d \n", ntypes);
      printf("nelements %d \n", nelements);
      printf("ndoubles %d \n", ndoubles);
      printf("ntriples %d \n", ntriples);
      printf("bnormflag %d \n", bnormflag);
      printf("chemflag %d \n", chemflag);
      printf("switchflag %d \n", switchflag);
      printf("bzeroflag %d \n", bzeroflag);
      printf("wselfallflag %d \n", wselfallflag);    
      printf("rfac0 %g \n", rfac0);
      printf("rmin0 %g \n", rmin0);
      printf("rcutfac %g \n", rcutfac);
      printf("rcutmax %g \n", rcutmax);  
    }

    void freememory(int backend)
    {   
      TemplateFree(map, backend);
      TemplateFree(idx_max, backend);
      TemplateFree(idxz, backend);
      TemplateFree(idxb, backend);
      TemplateFree(idxb_block, backend);
      TemplateFree(idxu_block, backend);
      TemplateFree(idxz_block, backend);
      TemplateFree(idxcg_block, backend);

      TemplateFree(rootpqarray, backend);
      TemplateFree(cglist, backend);
      TemplateFree(fac, backend);
      TemplateFree(bzero, backend);
      TemplateFree(wjelem, backend);
      TemplateFree(radelem, backend);
      TemplateFree(rcutsq, backend);
    }             
  };

  podstruct pod;
  snastruct sna;
  
  // constructor 
  CPOD(LAMMPS *, std::string pod_file, std::string coeff_file); 
  
  CPOD(LAMMPS *lmp) : Pointers(lmp){};
      
  // destructor    
  ~CPOD() override;       
      
  void print_matrix(const char* desc, int m, int n, int* a, int lda ); 

  void print_matrix(const char* desc, int m, int n, double* a, int lda ); 
  
  void print_matrix(const char* desc, int m, int n, double **a, int lda ); 
  
  void podMatMul(double *c, double *a, double *b, int r1, int c1, int c2);  

  void podCumsum(int* output, int* input, int length);
  
  double podArrayNorm(double *a, int n);
  
  double podArrayErrorNorm(double *a, double *b, int n);
  
  void podArraySetValue(double *y, double a, int n);

  void podArrayCopy(double *y, double *x, int n);  
  
  void podArrayFill(int* output, int start, int length); 

  double podArrayMin(double *a, int n);

  double podArrayMax(double *a, int n);
  
  double podArraySum(double *a, int n);
  
  int podArrayMin(int *a, int n);

  int podArrayMax(int *a, int n);

  void podKron(double *C, double *A, double *B, double alpha, int M1, int M2);    
  
  void rotation_matrix(double *Rmat, double alpha, double beta, double gamma);  
  void triclinic_lattice_conversion(double *a, double *b, double *c, double *A, double *B, double *C);
  void matrix33_multiplication(double *xrot, double *Rmat, double *x, int natom);
  void matrix33_inverse(double *invA, double *A1, double *A2, double *A3);  

  void podNeighPairs(double *xij, double *x, int *ai, int *aj,  int *ti, int *tj, 
    int *pairlist, int *pairnumsum, int *atomtype, int *alist, int inum, int dim);
    
  void linear_descriptors(double *gd, double *efatom, double *y, double *tmpmem, int *atomtype, 
      int *alist, int *pairlist, int *pairnum, int *pairnumsum, int *tmpint, int natom, int Nij);      

  void quadratic_descriptors(double* d23, double *dd23, double* d2, double *d3, double* dd2, double *dd3, 
    int M2, int M3, int N);
  
  void quadratic_descriptors(double* d33, double *dd33, double *d3, double *dd3, int M3, int N);

  void cubic_descriptors(double* d234, double *dd234, double* d2, double *d3, double *d4, 
    double* dd2, double *dd3, double *dd4, int M2, int M3, int M4, int N);
  
  void cubic_descriptors(double* d333, double *Dd333, double *d3, double *Dd3, int M3, int N);

  double calculate_energyforce(double *force, double *gd, double *gdd, double *coeff, double *tmp, int natom);
  
  double energyforce_calculation(double *f, double *gd, double *gdd, double *coeff, double *y, int *atomtype, 
      int *alist, int *pairlist, int *pairnum, int *pairnumsum, int *tmpint, int natom, int Nij);     

  void podNeighPairs(double *rij, double *x, int *idxi, int *ai, int *aj, int *ti, int *tj, 
    int *pairnumsum, int *atomtype, int *jlist, int *alist, int inum);
  
  int lammpsNeighPairs(double *rij, double **x, double rcutsq, int *idxi, int *ai, int *aj,  int *ti, int *tj, 
    int *pairnumsum, int *atomtype, int *numneigh, int *ilist, int **jlist, int inum);
    
  void linear_descriptors_ij(double *gd, double *eatom, double *rij, double *tmpmem, int *pairnumsum,
    int *atomtype, int *ai, int *ti, int *tj, int natom, int Nij);
  
  double calculate_energy(double *effectivecoeff, double *gd, double *coeff);
    
<<<<<<< HEAD
    void calculate_force(double *force, double *effectivecoeff, double *rij, double *tmpmem, int *pairnumsum,
            int *atomtype, int *idxi, int *ai, int *aj, int *ti, int *tj, int natom, int Nij);    

    void calculate_force(double **force, double *effectivecoeff, double *rij, double *tmpmem, int *pairnumsum,
            int *atomtype, int *idxi, int *ai, int *aj, int *ti, int *tj, int natom, int Nij);    
    
    double energyforce_calculation(double *force, double *podcoeff, double *effectivecoeff, double *gd, double *rij, 
        double *tmpmem, int *pairnumsum, int *atomtype, int *idxi, int *ai, int *aj, int *ti, int *tj, int natom, int Nij);            
    // ******************************************************************************/
=======
  double calculate_energy(double *energycoeff, double *forcecoeff, double *gd, double *coeff);
  
  void calculate_force(double *force, double *effectivecoeff, double *rij, double *tmpmem, int *pairnumsum,
      int *atomtype, int *idxi, int *ai, int *aj, int *ti, int *tj, int natom, int Nij);  
  
  double energyforce_calculation(double *force, double *podcoeff, double *effectivecoeff, double *gd, double *rij, 
    double *tmpmem, int *pairnumsum, int *atomtype, int *idxi, int *ai, int *aj, int *ti, int *tj, int natom, int Nij);
>>>>>>> 0ed1e841

};

}  // namespace LAMMPS_NS

#endif    
<|MERGE_RESOLUTION|>--- conflicted
+++ resolved
@@ -1,6 +1,6 @@
 /***************************************************************************                           
-               CESMIX-MIT Project  
- 
+               CESMIX-MIT Project
+
  Contributing authors: Ngoc-Cuong Nguyen (cuongng@mit.edu, exapde@gmail.com)
  ***************************************************************************/
 
@@ -11,130 +11,114 @@
 #include "pointers.h"
 
 namespace LAMMPS_NS {
-  
-class CPOD : protected Pointers {  
+
+class CPOD : protected Pointers {
 
 private:
 
-  void read_pod(std::string pod_file);
-  
-  void read_coeff_file(std::string coeff_file);
-
-  void podradialbasis(double *rbf, double *drbf, double *xij, double *besselparams, double rin, 
-    double rmax, int besseldegree, int inversedegree, int nbesselpars, int N);
-         
-  void pod1body(double *eatom, double *fatom, int *atomtype, int nelements, int natom);
-      
-  void podtally2b(double *eatom, double *fatom, double *eij, double *fij, int *ai, int *aj, 
-    int *ti, int *tj, int *elemindex, int nelements, int nbf, int natom, int N);
-          
-  void pod3body(double *eatom, double *fatom, double *rij, double *e2ij, double *f2ij, double *tmpmem, 
-       int *elemindex, int *pairnumsum, int *ai, int *aj, int *ti, int *tj, int nrbf, int nabf, 
-       int nelements, int natom, int Nij);
-        
-  void poddesc(double *eatom1, double *fatom1, double *eatom2, double *fatom2, double *eatom3, 
-      double *fatom3, double *rij, double *Phi, double *besselparams, double *tmpmem, double rin, 
-      double rcut, int *pairnumsum, int *atomtype, int *ai, int *aj, int *ti, int *tj, int *elemindex, 
-      int *pdegree, int nbesselpars, int nrbf2, int nrbf3, int nabf, int nelements, int Nij, int natom);
-  
-  double quadratic_coefficients(double *c2, double *c3, double *d2, double *d3, 
-    double *coeff23, int *quadratic, int nc2, int nc3);
-  
-  double quadratic_coefficients(double *c3, double *d3, double *coeff33, 
-    int *quadratic, int nc3);
-
-  double cubic_coefficients(double *c2, double *c3, double *c4, double *d2, double *d3, double *d4, 
-    double *coeff234, int *cubic, int nc2, int nc3, int nc4);
-
-  double cubic_coefficients(double *c3, double *d3, double *coeff333, int *cubic, int nc3);   
-  
-  double quadratic_coefficients(double *ce2, double *ce3, double *c2, double *c3, double *d2, double *d3, 
-    double *coeff23, int *quadratic, int nc2, int nc3);
-  
-  double quadratic_coefficients(double *ce3, double *c3, double *d3, double *coeff33, 
-    int *quadratic, int nc3);
-
-  double cubic_coefficients(double *ce2, double *ce3, double *ce4, double *c2, double *c3, double *c4, 
-      double *d2, double *d3, double *d4, double *coeff234, int *cubic, int nc2, int nc3, int nc4);
-
-  double cubic_coefficients(double *ce3, double *c3, double *d3, double *coeff333, int *cubic, int nc3);       
-
-  void snapSetup(int twojmax, int ntypes);
-  
-  void InitSnap();
-  
-  void snapComputeUlist(double *Sr, double *Si, double *dSr, double *dSi, double *rootpqarray, double *rij, 
-    double *wjelem, double *radelem, double rmin0, double rfac0, double rcutfac, int *idxu_block,  
-    int *ti, int *tj, int twojmax, int idxu_max, int ijnum, int switch_flag);
-  
-  void snapZeroUarraytot2(double *Stotr, double *Stoti, double wself, int *idxu_block, 
-    int *type, int *map, int *ai, int wselfall_flag, int chemflag, int idxu_max, int nelements, 
-     int twojmax, int inum);
-
-  void snapAddUarraytot(double *Stotr, double *Stoti, double *Sr, 
-    double *Si, int *map, int *ai, int *tj, int idxu_max, int inum, int ijnum, int chemflag);
-  
-  void snapComputeZi2(double *zlist_r, double *zlist_i, double *Stotr, double *Stoti, 
-    double *cglist, int *idxz, int *idxu_block, int *idxcg_block, int twojmax, int idxu_max, 
-    int idxz_max, int nelements, int bnorm_flag, int inum);
-  
-  void snapComputeBi1(double *blist, double *zlist_r, double *zlist_i, double *Stotr, double *Stoti, 
-    int *idxb, int *idxu_block, int *idxz_block, int twojmax, int idxb_max, int idxu_max, 
-    int idxz_max, int nelements, int inum);
- 
-  void snapComputeDbidrj(double *dblist, double *zlist_r, double *zlist_i, 
-    double *dulist_r, double *dulist_i, int *idxb, int *idxu_block, int *idxz_block, 
-    int *map, int *ai, int *tj, int twojmax, int idxb_max, int idxu_max, int idxz_max, 
-    int nelements, int bnorm_flag, int chemflag, int inum, int ijnum);
-  
-  void snapdesc(double *blist, double *bd, double *rij, double *tmpmem, int *atomtype, int *ai, 
-    int *aj, int *ti, int *tj, int natom, int Nij);       
-
-<<<<<<< HEAD
-    void pod3body(double *eatom, double *yij, double *e2ij, double *tmpmem, int *elemindex, int *pairnumsum, 
+    double cubic_coefficients(double *c2, double *c3, double *c4, double *d2, double *d3, double *d4,
+        double *coeff234, int *cubic, int nc2, int nc3, int nc4);
+
+    double cubic_coefficients(double *c3, double *d3, double *coeff333, int *cubic, int nc3);
+
+    double quadratic_coefficients(double *ce2, double *ce3, double *c2, double *c3, double *d2, double *d3,
+        double *coeff23, int *quadratic, int nc2, int nc3);
+
+    double quadratic_coefficients(double *ce3, double *c3, double *d3, double *coeff33,
+        int *quadratic, int nc3);
+
+    double cubic_coefficients(double *ce2, double *ce3, double *ce4, double *c2, double *c3, double *c4,
+            double *d2, double *d3, double *d4, double *coeff234, int *cubic, int nc2, int nc3, int nc4);
+
+    double cubic_coefficients(double *ce3, double *c3, double *d3, double *coeff333, int *cubic, int nc3);
+    // ******************************************************************************/
+
+    // ***********************  implemented in podsnap.cpp **************************/
+    void snapSetup(int twojmax, int ntypes);
+
+    void InitSnap();
+
+    void snapComputeUlist(double *Sr, double *Si, double *dSr, double *dSi, double *rootpqarray, double *rij,
+        double *wjelem, double *radelem, double rmin0, double rfac0, double rcutfac, int *idxu_block,
+        int *ti, int *tj, int twojmax, int idxu_max, int ijnum, int switch_flag);
+
+    void snapZeroUarraytot2(double *Stotr, double *Stoti, double wself, int *idxu_block,
+        int *type, int *map, int *ai, int wselfall_flag, int chemflag, int idxu_max, int nelements,
+         int twojmax, int inum);
+
+    void snapAddUarraytot(double *Stotr, double *Stoti, double *Sr,
+        double *Si, int *map, int *ai, int *tj, int idxu_max, int inum, int ijnum, int chemflag);
+
+    void snapComputeZi2(double *zlist_r, double *zlist_i, double *Stotr, double *Stoti,
+        double *cglist, int *idxz, int *idxu_block, int *idxcg_block, int twojmax, int idxu_max,
+        int idxz_max, int nelements, int bnorm_flag, int inum);
+
+    void snapComputeBi1(double *blist, double *zlist_r, double *zlist_i, double *Stotr, double *Stoti,
+        int *idxb, int *idxu_block, int *idxz_block, int twojmax, int idxb_max, int idxu_max,
+        int idxz_max, int nelements, int inum);
+
+    void snapComputeDbidrj(double *dblist, double *zlist_r, double *zlist_i,
+        double *dulist_r, double *dulist_i, int *idxb, int *idxu_block, int *idxz_block,
+        int *map, int *ai, int *tj, int twojmax, int idxb_max, int idxu_max, int idxz_max,
+        int nelements, int bnorm_flag, int chemflag, int inum, int ijnum);
+
+    void snapdesc(double *blist, double *bd, double *rij, double *tmpmem, int *atomtype, int *ai,
+        int *aj, int *ti, int *tj, int natom, int Nij);
+    // ******************************************************************************/
+
+    // ***********************  implemented in podenergyforce.cpp **************************/
+    void podradialbasis(double *rbf, double *xij, double *besselparams, double rin,
+        double rmax, int besseldegree, int inversedegree, int nbesselpars, int N);
+
+    void pod1body(double *eatom, int *atomtype, int nelements, int natom);
+
+    void podtally2b(double *eatom, double *eij, int *ai, int *ti, int *tj, int *elemindex,
+        int nelements, int nbf, int natom, int N);
+
+    void pod3body(double *eatom, double *yij, double *e2ij, double *tmpmem, int *elemindex, int *pairnumsum,
         int *ai, int *ti, int *tj, int nrbf, int nabf, int nelements, int natom, int Nij);
-        
-    void poddesc_ij(double *eatom1, double *eatom2, double *eatom3, double *rij, double *Phi, double *besselparams, 
-                double *tmpmem, double rin, double rcut, int *pairnumsum, int *atomtype, int *ai, int *ti, int *tj, 
-                int *elemindex, int *pdegree, int nbesselpars, int nrbf2, int nrbf3, int nabf, int nelements, int Nij, int natom);        
-    
-    void snapComputeUij(double *Sr, double *Si, double *rootpqarray, double *rij, 
-        double *wjelem, double *radelem, double rmin0, double rfac0, double rcutfac, int *idxu_block,  
+
+    void poddesc_ij(double *eatom1, double *eatom2, double *eatom3, double *rij, double *Phi, double *besselparams,
+                double *tmpmem, double rin, double rcut, int *pairnumsum, int *atomtype, int *ai, int *ti, int *tj,
+                int *elemindex, int *pdegree, int nbesselpars, int nrbf2, int nrbf3, int nabf, int nelements, int Nij, int natom);
+
+    void snapComputeUij(double *Sr, double *Si, double *rootpqarray, double *rij,
+        double *wjelem, double *radelem, double rmin0, double rfac0, double rcutfac, int *idxu_block,
         int *ti, int *tj, int twojmax, int idxu_max, int ijnum, int switch_flag);
-    
-    void snapdesc_ij(double *blist, double *rij, double *tmpmem, int *atomtype, int *ai, 
-        int *ti, int *tj, int natom, int Nij);        
-    
-    void pod2body_force(double *force, double *fij, double *coeff2, int *ai, int *aj, 
+
+    void snapdesc_ij(double *blist, double *rij, double *tmpmem, int *atomtype, int *ai,
+        int *ti, int *tj, int natom, int Nij);
+
+    void pod2body_force(double *force, double *fij, double *coeff2, int *ai, int *aj,
         int *ti, int *tj, int *elemindex, int nelements, int nbf, int natom, int Nij);
-    
-    void pod3body_force(double *force, double *yij, double *e2ij, double *f2ij, double *coeff3, double *tmpmem, 
-             int *elemindex, int *pairnumsum, int *ai, int *aj, int *ti, int *tj, int nrbf, int nabf, 
+
+    void pod3body_force(double *force, double *yij, double *e2ij, double *f2ij, double *coeff3, double *tmpmem,
+             int *elemindex, int *pairnumsum, int *ai, int *aj, int *ti, int *tj, int nrbf, int nabf,
              int nelements, int natom, int Nij);
-        
-    void snapTallyForce(double *force, double *dbdr, double *coeff4, int *ai, int *aj, int *ti, int ijnum, 
+
+    void snapTallyForce(double *force, double *dbdr, double *coeff4, int *ai, int *aj, int *ti, int ijnum,
             int ncoeff, int ntype);
-    
-    void pod4body_force(double *force, double *rij, double *coeff4, double *tmpmem, int *atomtype, 
-        int *idxi, int *ai, int *aj, int *ti, int *tj, int natom, int Nij);           
-    
-    void pod2body_force(double **force, double *fij, double *coeff2, int *ai, int *aj, 
+
+    void pod4body_force(double *force, double *rij, double *coeff4, double *tmpmem, int *atomtype,
+        int *idxi, int *ai, int *aj, int *ti, int *tj, int natom, int Nij);
+
+    void pod2body_force(double **force, double *fij, double *coeff2, int *ai, int *aj,
         int *ti, int *tj, int *elemindex, int nelements, int nbf, int natom, int Nij);
-    
-    void pod3body_force(double **force, double *yij, double *e2ij, double *f2ij, double *coeff3, double *tmpmem, 
-             int *elemindex, int *pairnumsum, int *ai, int *aj, int *ti, int *tj, int nrbf, int nabf, 
+
+    void pod3body_force(double **force, double *yij, double *e2ij, double *f2ij, double *coeff3, double *tmpmem,
+             int *elemindex, int *pairnumsum, int *ai, int *aj, int *ti, int *tj, int nrbf, int nabf,
              int nelements, int natom, int Nij);
-        
-    void snapTallyForce(double **force, double *dbdr, double *coeff4, int *ai, int *aj, int *ti, int ijnum, 
+
+    void snapTallyForce(double **force, double *dbdr, double *coeff4, int *ai, int *aj, int *ti, int ijnum,
             int ncoeff, int ntype);
-    
-    void pod4body_force(double **force, double *rij, double *coeff4, double *tmpmem, int *atomtype, 
-        int *idxi, int *ai, int *aj, int *ti, int *tj, int natom, int Nij);                        
-    // ******************************************************************************/    
-    
-public:          
-    struct podstruct {     
-        std::vector<std::string> species;    
+
+    void pod4body_force(double **force, double *rij, double *coeff4, double *tmpmem, int *atomtype,
+        int *idxi, int *ai, int *aj, int *ti, int *tj, int natom, int Nij);
+    // ******************************************************************************/
+
+public:
+    struct podstruct {
+        std::vector<std::string> species;
         int *pbc=NULL; //[3] = {1,1,1};
         int *elemindex=NULL;
 
@@ -143,33 +127,33 @@
         int besseldegree = 3;
         int inversedegree = 6;
         int twobody[3] = {5,10,10};
-        int threebody[4] = {4,8,8,5}; 
-        int fourbody[4] = {0,0,0,0};    
+        int threebody[4] = {4,8,8,5};
+        int fourbody[4] = {0,0,0,0};
 
         int quadratic22[2] = {0,0};
         int quadratic23[2] = {0,0};
         int quadratic24[2] = {0,0};
         int quadratic33[2] = {0,0};
         int quadratic34[2] = {0,0};
-        int quadratic44[2] = {0,0};        
+        int quadratic44[2] = {0,0};
         int cubic234[3] = {0,0,0};
         int cubic333[3] = {0,0,0};
         int cubic444[3] = {0,0,0};
 
         double rin = 0.5;
         double rcut = 4.6;
-        double *besselparams=NULL; //[3] = {0.0, 2.0, 4.0};        
-        double *Phi2=NULL, *Phi3=NULL, *Phi4=NULL, *Lambda2=NULL, *Lambda3=NULL, *Lambda4=NULL;    
+        double *besselparams=NULL; //[3] = {0.0, 2.0, 4.0};
+        double *Phi2=NULL, *Phi3=NULL, *Phi4=NULL, *Lambda2=NULL, *Lambda3=NULL, *Lambda4=NULL;
         double *coeff=NULL;
 
-        int nbesselpars = 3;    
-        int ns2, ns3, ns4;       // number of snapshots for radial basis functions for linear POD potentials      
-        int nc2, nc3, nc4;       // number of chemical  combinations for linear POD potentials      
-        int nbf1, nbf2, nbf3, nbf4; // number of basis functions for linear POD potentials      
-        int nd1, nd2, nd3, nd4;     // number of descriptors for linear POD potentials 
-        int nd22, nd23, nd24, nd33, nd34, nd44; // number of descriptors for quadratic POD potentials    
-        int nd234, nd333, nd444; // number of descriptors for cubic POD potentials    
-        int nrbf3, nabf3, nrbf4, nabf4;    
+        int nbesselpars = 3;
+        int ns2, ns3, ns4;       // number of snapshots for radial basis functions for linear POD potentials
+        int nc2, nc3, nc4;       // number of chemical  combinations for linear POD potentials
+        int nbf1, nbf2, nbf3, nbf4; // number of basis functions for linear POD potentials
+        int nd1, nd2, nd3, nd4;     // number of descriptors for linear POD potentials
+        int nd22, nd23, nd24, nd33, nd34, nd44; // number of descriptors for quadratic POD potentials
+        int nd234, nd333, nd444; // number of descriptors for cubic POD potentials
+        int nrbf3, nabf3, nrbf4, nabf4;
         int nd, nd1234;
 
         int snaptwojmax = 0;
@@ -182,24 +166,24 @@
         {
             TemplateMalloc(&pbc, 3, backend);
             TemplateMalloc(&besselparams, 3, backend);
-        }    
+        }
 
         void freememory(int backend)
         {
-            TemplateFree(pbc, backend);    
-            TemplateFree(elemindex, backend);    
-            TemplateFree(besselparams, backend);        
-            TemplateFree(Phi2, backend);        
-            TemplateFree(Phi3, backend);        
-            TemplateFree(Phi4, backend);        
-            TemplateFree(Lambda2, backend);        
-            TemplateFree(Lambda3, backend);        
-            TemplateFree(Lambda4, backend);    
-            TemplateFree(coeff, backend);    
-        }        
+            TemplateFree(pbc, backend);
+            TemplateFree(elemindex, backend);
+            TemplateFree(besselparams, backend);
+            TemplateFree(Phi2, backend);
+            TemplateFree(Phi3, backend);
+            TemplateFree(Phi4, backend);
+            TemplateFree(Lambda2, backend);
+            TemplateFree(Lambda3, backend);
+            TemplateFree(Lambda4, backend);
+            TemplateFree(coeff, backend);
+        }
     };
 
-    struct snastruct {        
+    struct snastruct {
         int twojmax;
         int ncoeff;
         int idxb_max;
@@ -207,11 +191,11 @@
         int idxz_max;
         int idxcg_max;
         int ntypes;
-        int nelements;    
+        int nelements;
         int ndoubles;   // number of multi-element pairs
-        int ntriples;   // number of multi-element triplets      
+        int ntriples;   // number of multi-element triplets
         int bnormflag;
-        int chemflag;    
+        int chemflag;
         int switchflag;
         int bzeroflag;
         int wselfallflag;
@@ -220,10 +204,10 @@
         double rmin0;
         double rfac0;
         double rcutfac;
-        double rcutmax;    
-
-        int *map=NULL;  // map types to [0,nelements)    
-        int *idx_max=NULL; 
+        double rcutmax;
+
+        int *map=NULL;  // map types to [0,nelements)
+        int *idx_max=NULL;
         int *idxz=NULL;
         int *idxz_block=NULL;
         int *idxb=NULL;
@@ -231,21 +215,21 @@
         int *idxu_block=NULL;
         int *idxcg_block=NULL;
 
-        double *rcutsq=NULL;    
+        double *rcutsq=NULL;
         double *radelem=NULL;
-        double *wjelem=NULL; 
+        double *wjelem=NULL;
         double *bzero=NULL;
         double *fac=NULL;
-        double *rootpqarray=NULL; 
+        double *rootpqarray=NULL;
         double *cglist=NULL;
 
         void printout()
         {
-            printf("twojmax %d \n", twojmax); 
-            printf("ncoeff %d \n", ncoeff);         
-            printf("idxb_max %d \n", idxb_max);         
-            printf("idxu_max %d \n", idxu_max);         
-            printf("idxz_max %d \n", idxz_max); 
+            printf("twojmax %d \n", twojmax);
+            printf("ncoeff %d \n", ncoeff);
+            printf("idxb_max %d \n", idxb_max);
+            printf("idxu_max %d \n", idxu_max);
+            printf("idxz_max %d \n", idxz_max);
             printf("idxcg_max %d \n", idxcg_max);
             printf("ntypes %d \n", ntypes);
             printf("nelements %d \n", nelements);
@@ -255,15 +239,15 @@
             printf("chemflag %d \n", chemflag);
             printf("switchflag %d \n", switchflag);
             printf("bzeroflag %d \n", bzeroflag);
-            printf("wselfallflag %d \n", wselfallflag);        
+            printf("wselfallflag %d \n", wselfallflag);
             printf("rfac0 %g \n", rfac0);
             printf("rmin0 %g \n", rmin0);
             printf("rcutfac %g \n", rcutfac);
-            printf("rcutmax %g \n", rcutmax);    
+            printf("rcutmax %g \n", rcutmax);
         }
 
         void freememory(int backend)
-        {   
+        {
             TemplateFree(map, backend);
             TemplateFree(idx_max, backend);
             TemplateFree(idxz, backend);
@@ -280,309 +264,110 @@
             TemplateFree(wjelem, backend);
             TemplateFree(radelem, backend);
             TemplateFree(rcutsq, backend);
-        }                         
+        }
     };
 
     podstruct pod;
     snastruct sna;
-    
-    // constructor 
-    CPOD(LAMMPS *, std::string pod_file, std::string coeff_file); 
-    
+
+    // constructor
+    CPOD(LAMMPS *, std::string pod_file, std::string coeff_file);
+
     CPOD(LAMMPS *lmp) : Pointers(lmp){};
-            
-    // destructor        
-    ~CPOD() override;             
-=======
-  void podradialbasis(double *rbf, double *xij, double *besselparams, double rin, 
-    double rmax, int besseldegree, int inversedegree, int nbesselpars, int N);
-  
-  void pod1body(double *eatom, int *atomtype, int nelements, int natom);
->>>>>>> 0ed1e841
-            
-  void podtally2b(double *eatom, double *eij, int *ai, int *ti, int *tj, int *elemindex, 
-    int nelements, int nbf, int natom, int N);
-
-  void pod3body(double *eatom, double *yij, double *e2ij, double *tmpmem, int *elemindex, int *pairnumsum, 
-    int *ai, int *ti, int *tj, int nrbf, int nabf, int nelements, int natom, int Nij);
-    
-  void poddesc_ij(double *eatom1, double *eatom2, double *eatom3, double *rij, double *Phi, double *besselparams, 
-        double *tmpmem, double rin, double rcut, int *pairnumsum, int *atomtype, int *ai, int *ti, int *tj, 
-        int *elemindex, int *pdegree, int nbesselpars, int nrbf2, int nrbf3, int nabf, int nelements, int Nij, int natom);    
-  
-  void snapComputeUij(double *Sr, double *Si, double *rootpqarray, double *rij, 
-    double *wjelem, double *radelem, double rmin0, double rfac0, double rcutfac, int *idxu_block,  
-    int *ti, int *tj, int twojmax, int idxu_max, int ijnum, int switch_flag);
-  
-  void snapdesc_ij(double *blist, double *rij, double *tmpmem, int *atomtype, int *ai, 
-    int *ti, int *tj, int natom, int Nij);    
-  
-  void pod2body_force(double *force, double *fij, double *coeff2, int *ai, int *aj, 
-    int *ti, int *tj, int *elemindex, int nelements, int nbf, int natom, int Nij);
-  
-  void pod3body_force(double *force, double *yij, double *e2ij, double *f2ij, double *coeff3, double *tmpmem, 
-       int *elemindex, int *pairnumsum, int *ai, int *aj, int *ti, int *tj, int nrbf, int nabf, 
-       int nelements, int natom, int Nij);
-    
-  void snapTallyForce(double *force, double *dbdr, double *coeff4, int *ai, int *aj, int *ti, int ijnum, 
-      int ncoeff, int ntype);
-  
-  void pod4body_force(double *force, double *rij, double *coeff4, double *tmpmem, int *atomtype, 
-    int *idxi, int *ai, int *aj, int *ti, int *tj, int natom, int Nij);           
-  
-public:      
-  struct podstruct {   
-    std::vector<std::string> species;  
-    int *pbc=NULL; 
-    int *elemindex=NULL;
-
-    int nelements = 0;
-    int onebody = 1;
-    int besseldegree = 3;
-    int inversedegree = 6;
-    int twobody[3] = {5,10,10};
-    int threebody[4] = {4,8,8,5}; 
-    int fourbody[4] = {0,0,0,0};  
-
-    int quadratic22[2] = {0,0};
-    int quadratic23[2] = {0,0};
-    int quadratic24[2] = {0,0};
-    int quadratic33[2] = {0,0};
-    int quadratic34[2] = {0,0};
-    int quadratic44[2] = {0,0};    
-    int cubic234[3] = {0,0,0};
-    int cubic333[3] = {0,0,0};
-    int cubic444[3] = {0,0,0};
-
-    double rin = 0.5;
-    double rcut = 4.6;
-    double *besselparams=NULL;
-    double *Phi2=NULL, *Phi3=NULL, *Phi4=NULL, *Lambda2=NULL, *Lambda3=NULL, *Lambda4=NULL;  
-    double *coeff=NULL;
-
-    int nbesselpars = 3;  
-    int ns2, ns3, ns4;     // number of snapshots for radial basis functions for linear POD potentials    
-    int nc2, nc3, nc4;     // number of chemical  combinations for linear POD potentials    
-    int nbf1, nbf2, nbf3, nbf4; // number of basis functions for linear POD potentials    
-    int nd1, nd2, nd3, nd4;   // number of descriptors for linear POD potentials 
-    int nd22, nd23, nd24, nd33, nd34, nd44; // number of descriptors for quadratic POD potentials  
-    int nd234, nd333, nd444; // number of descriptors for cubic POD potentials  
-    int nrbf3, nabf3, nrbf4, nabf4;  
-    int nd, nd1234;
-
-    int snaptwojmax = 0;
-    int snapchemflag = 0;
-    double snaprfac0 = 0.99363;
-    double snapelementradius[10] = {0.5, 0.5, 0.5, 0.5, 0.5, 0.5, 0.5, 0.5, 0.5, 0.5};
-    double snapelementweight[10] = {1.0, 1.0, 1.0, 1.0, 1.0, 1.0, 1.0, 1.0, 1.0, 1.0};
-
-    void allocatememory(int backend)
-    {
-      TemplateMalloc(&pbc, 3, backend);
-      TemplateMalloc(&besselparams, 3, backend);
-    }  
-
-    void freememory(int backend)
-    {
-      TemplateFree(pbc, backend);  
-      TemplateFree(elemindex, backend);  
-      TemplateFree(besselparams, backend);    
-      TemplateFree(Phi2, backend);    
-      TemplateFree(Phi3, backend);    
-      TemplateFree(Phi4, backend);    
-      TemplateFree(Lambda2, backend);    
-      TemplateFree(Lambda3, backend);    
-      TemplateFree(Lambda4, backend);  
-      TemplateFree(coeff, backend);  
-    }    
-  };
-
-  struct snastruct {    
-    int twojmax;
-    int ncoeff;
-    int idxb_max;
-    int idxu_max;
-    int idxz_max;
-    int idxcg_max;
-    int ntypes;
-    int nelements;  
-    int ndoubles;   // number of multi-element pairs
-    int ntriples;   // number of multi-element triplets    
-    int bnormflag;
-    int chemflag;  
-    int switchflag;
-    int bzeroflag;
-    int wselfallflag;
-
-    double wself;
-    double rmin0;
-    double rfac0;
-    double rcutfac;
-    double rcutmax;  
-
-    int *map=NULL;  // map types to [0,nelements)  
-    int *idx_max=NULL; 
-    int *idxz=NULL;
-    int *idxz_block=NULL;
-    int *idxb=NULL;
-    int *idxb_block=NULL;
-    int *idxu_block=NULL;
-    int *idxcg_block=NULL;
-
-    double *rcutsq=NULL;  
-    double *radelem=NULL;
-    double *wjelem=NULL; 
-    double *bzero=NULL;
-    double *fac=NULL;
-    double *rootpqarray=NULL; 
-    double *cglist=NULL;
-
-    void printout()
-    {
-      printf("twojmax %d \n", twojmax); 
-      printf("ncoeff %d \n", ncoeff);     
-      printf("idxb_max %d \n", idxb_max);     
-      printf("idxu_max %d \n", idxu_max);     
-      printf("idxz_max %d \n", idxz_max); 
-      printf("idxcg_max %d \n", idxcg_max);
-      printf("ntypes %d \n", ntypes);
-      printf("nelements %d \n", nelements);
-      printf("ndoubles %d \n", ndoubles);
-      printf("ntriples %d \n", ntriples);
-      printf("bnormflag %d \n", bnormflag);
-      printf("chemflag %d \n", chemflag);
-      printf("switchflag %d \n", switchflag);
-      printf("bzeroflag %d \n", bzeroflag);
-      printf("wselfallflag %d \n", wselfallflag);    
-      printf("rfac0 %g \n", rfac0);
-      printf("rmin0 %g \n", rmin0);
-      printf("rcutfac %g \n", rcutfac);
-      printf("rcutmax %g \n", rcutmax);  
-    }
-
-    void freememory(int backend)
-    {   
-      TemplateFree(map, backend);
-      TemplateFree(idx_max, backend);
-      TemplateFree(idxz, backend);
-      TemplateFree(idxb, backend);
-      TemplateFree(idxb_block, backend);
-      TemplateFree(idxu_block, backend);
-      TemplateFree(idxz_block, backend);
-      TemplateFree(idxcg_block, backend);
-
-      TemplateFree(rootpqarray, backend);
-      TemplateFree(cglist, backend);
-      TemplateFree(fac, backend);
-      TemplateFree(bzero, backend);
-      TemplateFree(wjelem, backend);
-      TemplateFree(radelem, backend);
-      TemplateFree(rcutsq, backend);
-    }             
-  };
-
-  podstruct pod;
-  snastruct sna;
-  
-  // constructor 
-  CPOD(LAMMPS *, std::string pod_file, std::string coeff_file); 
-  
-  CPOD(LAMMPS *lmp) : Pointers(lmp){};
-      
-  // destructor    
-  ~CPOD() override;       
-      
-  void print_matrix(const char* desc, int m, int n, int* a, int lda ); 
-
-  void print_matrix(const char* desc, int m, int n, double* a, int lda ); 
-  
-  void print_matrix(const char* desc, int m, int n, double **a, int lda ); 
-  
-  void podMatMul(double *c, double *a, double *b, int r1, int c1, int c2);  
-
-  void podCumsum(int* output, int* input, int length);
-  
-  double podArrayNorm(double *a, int n);
-  
-  double podArrayErrorNorm(double *a, double *b, int n);
-  
-  void podArraySetValue(double *y, double a, int n);
-
-  void podArrayCopy(double *y, double *x, int n);  
-  
-  void podArrayFill(int* output, int start, int length); 
-
-  double podArrayMin(double *a, int n);
-
-  double podArrayMax(double *a, int n);
-  
-  double podArraySum(double *a, int n);
-  
-  int podArrayMin(int *a, int n);
-
-  int podArrayMax(int *a, int n);
-
-  void podKron(double *C, double *A, double *B, double alpha, int M1, int M2);    
-  
-  void rotation_matrix(double *Rmat, double alpha, double beta, double gamma);  
-  void triclinic_lattice_conversion(double *a, double *b, double *c, double *A, double *B, double *C);
-  void matrix33_multiplication(double *xrot, double *Rmat, double *x, int natom);
-  void matrix33_inverse(double *invA, double *A1, double *A2, double *A3);  
-
-  void podNeighPairs(double *xij, double *x, int *ai, int *aj,  int *ti, int *tj, 
-    int *pairlist, int *pairnumsum, int *atomtype, int *alist, int inum, int dim);
-    
-  void linear_descriptors(double *gd, double *efatom, double *y, double *tmpmem, int *atomtype, 
-      int *alist, int *pairlist, int *pairnum, int *pairnumsum, int *tmpint, int natom, int Nij);      
-
-  void quadratic_descriptors(double* d23, double *dd23, double* d2, double *d3, double* dd2, double *dd3, 
-    int M2, int M3, int N);
-  
-  void quadratic_descriptors(double* d33, double *dd33, double *d3, double *dd3, int M3, int N);
-
-  void cubic_descriptors(double* d234, double *dd234, double* d2, double *d3, double *d4, 
-    double* dd2, double *dd3, double *dd4, int M2, int M3, int M4, int N);
-  
-  void cubic_descriptors(double* d333, double *Dd333, double *d3, double *Dd3, int M3, int N);
-
-  double calculate_energyforce(double *force, double *gd, double *gdd, double *coeff, double *tmp, int natom);
-  
-  double energyforce_calculation(double *f, double *gd, double *gdd, double *coeff, double *y, int *atomtype, 
-      int *alist, int *pairlist, int *pairnum, int *pairnumsum, int *tmpint, int natom, int Nij);     
-
-  void podNeighPairs(double *rij, double *x, int *idxi, int *ai, int *aj, int *ti, int *tj, 
-    int *pairnumsum, int *atomtype, int *jlist, int *alist, int inum);
-  
-  int lammpsNeighPairs(double *rij, double **x, double rcutsq, int *idxi, int *ai, int *aj,  int *ti, int *tj, 
-    int *pairnumsum, int *atomtype, int *numneigh, int *ilist, int **jlist, int inum);
-    
-  void linear_descriptors_ij(double *gd, double *eatom, double *rij, double *tmpmem, int *pairnumsum,
-    int *atomtype, int *ai, int *ti, int *tj, int natom, int Nij);
-  
-  double calculate_energy(double *effectivecoeff, double *gd, double *coeff);
-    
-<<<<<<< HEAD
+
+    // destructor
+    ~CPOD() override;
+
+    // ***********************  implemented in podarrayfunctions.cpp **************************/
+    void print_matrix(const char* desc, int m, int n, int* a, int lda );
+
+    void print_matrix(const char* desc, int m, int n, double* a, int lda );
+
+    void print_matrix(const char* desc, int m, int n, double **a, int lda );
+
+    void podMatMul(double *c, double *a, double *b, int r1, int c1, int c2);
+
+    void podCumsum(int* output, int* input, int length);
+
+    double podArrayNorm(double *a, int n);
+
+    double podArrayErrorNorm(double *a, double *b, int n);
+
+    void podArraySetValue(double *y, double a, int n);
+
+    void podArrayCopy(double *y, double *x, int n);
+
+    void podArrayFill(int* output, int start, int length);
+
+    double podArrayMin(double *a, int n);
+
+    double podArrayMax(double *a, int n);
+
+    double podArraySum(double *a, int n);
+
+    int podArrayMin(int *a, int n);
+
+    int podArrayMax(int *a, int n);
+
+    void podKron(double *C, double *A, double *B, double alpha, int M1, int M2);
+
+    void rotation_matrix(double *Rmat, double alpha, double beta, double gamma);
+    void triclinic_lattice_conversion(double *a, double *b, double *c, double *A, double *B, double *C);
+    void matrix33_multiplication(double *xrot, double *Rmat, double *x, int natom);
+    void matrix33_inverse(double *invA, double *A1, double *A2, double *A3);
+    // ******************************************************************************/
+
+    // ***********************  implemented in poddescriptors.cpp **************************/
+    void podNeighPairs(double *xij, double *x, int *ai, int *aj,  int *ti, int *tj,
+        int *pairlist, int *pairnumsum, int *atomtype, int *alist, int inum, int dim);
+
+    void linear_descriptors(double *gd, double *efatom, double *y, double *tmpmem, int *atomtype,
+            int *alist, int *pairlist, int *pairnum, int *pairnumsum, int *tmpint, int natom, int Nij);
+
+    void quadratic_descriptors(double* d23, double *dd23, double* d2, double *d3, double* dd2, double *dd3,
+        int M2, int M3, int N);
+
+    void quadratic_descriptors(double* d33, double *dd33, double *d3, double *dd3, int M3, int N);
+
+    void cubic_descriptors(double* d234, double *dd234, double* d2, double *d3, double *d4,
+        double* dd2, double *dd3, double *dd4, int M2, int M3, int M4, int N);
+
+    void cubic_descriptors(double* d333, double *Dd333, double *d3, double *Dd3, int M3, int N);
+
+    double calculate_energyforce(double *force, double *gd, double *gdd, double *coeff, double *tmp, int natom);
+
+    double energyforce_calculation(double *f, double *gd, double *gdd, double *coeff, double *y, int *atomtype,
+            int *alist, int *pairlist, int *pairnum, int *pairnumsum, int *tmpint, int natom, int Nij);
+    // ******************************************************************************/
+
+    // ***********************  implemented in podenergyforce.cpp **************************/
+    void podNeighPairs(double *rij, double *x, int *idxi, int *ai, int *aj, int *ti, int *tj,
+        int *pairnumsum, int *atomtype, int *jlist, int *alist, int inum);
+
+    //podptr->podNeighPairs(rij, nb.y, idxi, ai, aj, ti, tj, nb.pairnum_cumsum, atomtype, nb.pairlist, nb.alist, natom);
+
+    int lammpsNeighPairs(double *rij, double **x, double rcutsq, int *idxi, int *ai, int *aj,  int *ti, int *tj,
+        int *pairnumsum, int *atomtype, int *numneigh, int *ilist, int **jlist, int inum);
+
+    void linear_descriptors_ij(double *gd, double *eatom, double *rij, double *tmpmem, int *pairnumsum,
+        int *atomtype, int *ai, int *ti, int *tj, int natom, int Nij);
+
+    double calculate_energy(double *effectivecoeff, double *gd, double *coeff);
+
+    double calculate_energy(double *energycoeff, double *forcecoeff, double *gd, double *coeff);
+
     void calculate_force(double *force, double *effectivecoeff, double *rij, double *tmpmem, int *pairnumsum,
-            int *atomtype, int *idxi, int *ai, int *aj, int *ti, int *tj, int natom, int Nij);    
+            int *atomtype, int *idxi, int *ai, int *aj, int *ti, int *tj, int natom, int Nij);
 
     void calculate_force(double **force, double *effectivecoeff, double *rij, double *tmpmem, int *pairnumsum,
-            int *atomtype, int *idxi, int *ai, int *aj, int *ti, int *tj, int natom, int Nij);    
-    
-    double energyforce_calculation(double *force, double *podcoeff, double *effectivecoeff, double *gd, double *rij, 
-        double *tmpmem, int *pairnumsum, int *atomtype, int *idxi, int *ai, int *aj, int *ti, int *tj, int natom, int Nij);            
-    // ******************************************************************************/
-=======
-  double calculate_energy(double *energycoeff, double *forcecoeff, double *gd, double *coeff);
-  
-  void calculate_force(double *force, double *effectivecoeff, double *rij, double *tmpmem, int *pairnumsum,
-      int *atomtype, int *idxi, int *ai, int *aj, int *ti, int *tj, int natom, int Nij);  
-  
-  double energyforce_calculation(double *force, double *podcoeff, double *effectivecoeff, double *gd, double *rij, 
-    double *tmpmem, int *pairnumsum, int *atomtype, int *idxi, int *ai, int *aj, int *ti, int *tj, int natom, int Nij);
->>>>>>> 0ed1e841
+            int *atomtype, int *idxi, int *ai, int *aj, int *ti, int *tj, int natom, int Nij);
+
+    double energyforce_calculation(double *force, double *podcoeff, double *effectivecoeff, double *gd, double *rij,
+        double *tmpmem, int *pairnumsum, int *atomtype, int *idxi, int *ai, int *aj, int *ti, int *tj, int natom, int Nij);
+    // ******************************************************************************/
 
 };
 
 }  // namespace LAMMPS_NS
 
-#endif    
+#endif