# preset that will enable the LLVM based Intel compilers with support for MPI and OpenMP and Fortran (on Linux boxes)

set(CMAKE_CXX_COMPILER "icpx" CACHE STRING "" FORCE)
set(CMAKE_C_COMPILER "icx" CACHE STRING "" FORCE)
set(CMAKE_Fortran_COMPILER "ifx" CACHE STRING "" FORCE)
set(MPI_CXX "icpx" CACHE STRING "" FORCE)
set(MPI_CXX_COMPILER "mpicxx" CACHE STRING "" FORCE)

<<<<<<< HEAD
unset(HAVE_OMP_H_INCLUDE CACHE)
set(OpenMP_C "icx" CACHE STRING "" FORCE)
set(OpenMP_C_FLAGS "-qopenmp" CACHE STRING "" FORCE)
set(OpenMP_C_LIB_NAMES "omp" CACHE STRING "" FORCE)
set(OpenMP_CXX "icpx" CACHE STRING "" FORCE)
set(OpenMP_CXX_FLAGS "-qopenmp" CACHE STRING "" FORCE)
set(OpenMP_CXX_LIB_NAMES "omp" CACHE STRING "" FORCE)
set(OpenMP_Fortran_FLAGS "-qopenmp" CACHE STRING "" FORCE)
set(OpenMP_omp_LIBRARY "libiomp5.so" CACHE PATH "" FORCE)
=======
# force using internal BLAS/LAPCK since external ones may not be ABI compatible
set(USE_INTERNAL_LINALG ON CACHE BOOL "" FORCE)
>>>>>>> f8db5ce2
<|MERGE_RESOLUTION|>--- conflicted
+++ resolved
@@ -6,17 +6,5 @@
 set(MPI_CXX "icpx" CACHE STRING "" FORCE)
 set(MPI_CXX_COMPILER "mpicxx" CACHE STRING "" FORCE)
 
-<<<<<<< HEAD
-unset(HAVE_OMP_H_INCLUDE CACHE)
-set(OpenMP_C "icx" CACHE STRING "" FORCE)
-set(OpenMP_C_FLAGS "-qopenmp" CACHE STRING "" FORCE)
-set(OpenMP_C_LIB_NAMES "omp" CACHE STRING "" FORCE)
-set(OpenMP_CXX "icpx" CACHE STRING "" FORCE)
-set(OpenMP_CXX_FLAGS "-qopenmp" CACHE STRING "" FORCE)
-set(OpenMP_CXX_LIB_NAMES "omp" CACHE STRING "" FORCE)
-set(OpenMP_Fortran_FLAGS "-qopenmp" CACHE STRING "" FORCE)
-set(OpenMP_omp_LIBRARY "libiomp5.so" CACHE PATH "" FORCE)
-=======
 # force using internal BLAS/LAPCK since external ones may not be ABI compatible
 set(USE_INTERNAL_LINALG ON CACHE BOOL "" FORCE)
->>>>>>> f8db5ce2
